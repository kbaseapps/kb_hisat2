module-name:
    kb_hisat2

module-description:
    A KBase module for running HISAT2

service-language:
    python

module-version:
<<<<<<< HEAD
    0.3.0
=======
    1.0.0
>>>>>>> e3265fd6

owners:
    [wjriehl]<|MERGE_RESOLUTION|>--- conflicted
+++ resolved
@@ -8,11 +8,7 @@
     python
 
 module-version:
-<<<<<<< HEAD
-    0.3.0
-=======
-    1.0.0
->>>>>>> e3265fd6
+    1.1.0
 
 owners:
     [wjriehl]